--- conflicted
+++ resolved
@@ -16,22 +16,18 @@
   target_link_directories(ArborX INTERFACE ${CUDA_LIBRARY_DIR})
 endif()
 
-<<<<<<< HEAD
-enable_testing()
-# Globbing all the header filenames to test for self-containment and presence of header guards
-file(GLOB_RECURSE ArborX_HEADERS RELATIVE ${CMAKE_SOURCE_DIR}/src src/*.hpp)
-=======
 option(ArborX_ENABLE_TESTS "Enable tests" ON)
 option(ArborX_ENABLE_EXAMPLES "Enable examples" ON)
 
 if(${ArborX_ENABLE_TESTS} OR ${ArborX_ENABLE_EXAMPLES})
   enable_testing()
 endif()
->>>>>>> 1637aa3d
 
 add_subdirectory(src)
 if(${ArborX_ENABLE_TESTS})
   add_subdirectory(test)
+  # Globbing all the header filenames to test for self-containment and presence of header guards
+  file(GLOB_RECURSE ArborX_HEADERS RELATIVE ${CMAKE_SOURCE_DIR}/src src/*.hpp)
 endif()
 if(${ArborX_ENABLE_EXAMPLES})
   add_subdirectory(examples)
