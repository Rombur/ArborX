/****************************************************************************
 * Copyright (c) 2012-2020 by the ArborX authors                            *
 * All rights reserved.                                                     *
 *                                                                          *
 * This file is part of the ArborX library. ArborX is                       *
 * distributed under a BSD 3-clause license. For the licensing terms see    *
 * the LICENSE file in the top-level directory.                             *
 *                                                                          *
 * SPDX-License-Identifier: BSD-3-Clause                                    *
 ****************************************************************************/

#include "ArborX_EnableDeviceTypes.hpp" // ARBORX_DEVICE_TYPES
#include "ArborX_EnableViewComparison.hpp"
#include <ArborX_DetailsCrsGraphWrapperImpl.hpp>
#include <ArborX_Predicates.hpp>
#include <ArborX_TraversalPolicy.hpp>

#include <boost/test/unit_test.hpp>

#define BOOST_TEST_MODULE DetailsBufferOptiization

namespace tt = boost::test_tools;

struct Test1
{
  template <typename ExecutionSpace, typename Predicates,
            typename InsertGenerator>
  void query(ExecutionSpace const &space, Predicates const &predicates,
             InsertGenerator const &insert_generator,
             ArborX::Experimental::TraversalPolicy const & =
                 ArborX::Experimental::TraversalPolicy()) const
  {
    using Access = ArborX::AccessTraits<Predicates, ArborX::PredicatesTag>;

    Kokkos::parallel_for(
        Kokkos::RangePolicy<ExecutionSpace>(space, 0, Access::size(predicates)),
        KOKKOS_LAMBDA(int predicate_index) {
          for (int primitive_index = 0; primitive_index < predicate_index;
               ++primitive_index)
            insert_generator(attach(Access::get(predicates, predicate_index),
                                    predicate_index),
                             primitive_index);
        });
  }
};

BOOST_AUTO_TEST_CASE_TEMPLATE(query_impl, DeviceType, ARBORX_DEVICE_TYPES)
{
  using ExecutionSpace = typename DeviceType::execution_space;

  Kokkos::View<int *, DeviceType> offset("offset", 0);
  Kokkos::View<int *, DeviceType> indices("indices", 0);

  int const n = 10;
  // Build a view of predicates.  Won't actually call any of them.  All is
  // required is a valid access traits assocated to it. 'get()' nevers get
  // called, only 'size()'.  FIXME
  using Predicate = decltype(ArborX::intersects(std::declval<ArborX::Point>()));
  Kokkos::View<Predicate *, DeviceType> predicates(
      Kokkos::view_alloc("predicates", Kokkos::WithoutInitializing), n);

  int const buffer_size = 2 * (n + 1);

  ArborX::reallocWithoutInitializing(offset, n + 1);
  Kokkos::deep_copy(offset, buffer_size);

  Kokkos::View<unsigned int *, DeviceType> permute(
      Kokkos::ViewAllocateWithoutInitializing("Testing::permute"), n);
  ArborX::iota(ExecutionSpace{}, permute);

  ArborX::exclusivePrefixSum(ExecutionSpace{}, offset);
  ArborX::reallocWithoutInitializing(indices, ArborX::lastElement(offset));
<<<<<<< HEAD
  ArborX::Details::CrsGraphWrapperImpl::queryImpl(
      ExecutionSpace{}, Test1{}, predicates,
      ArborX::Details::CallbackDefaultSpatialPredicate{}, indices, offset,
      permute, ArborX::Details::BufferStatus::PreallocationHard);
=======
  ArborX::Details::queryImpl(ExecutionSpace{}, Test1{}, predicates,
                             ArborX::Details::DefaultCallback{}, indices,
                             offset, permute,
                             ArborX::Details::BufferStatus::PreallocationHard);
>>>>>>> 2b599722

  auto indices_host =
      Kokkos::create_mirror_view_and_copy(Kokkos::HostSpace{}, indices);
  auto offset_host =
      Kokkos::create_mirror_view_and_copy(Kokkos::HostSpace{}, offset);

  std::vector<int> indices_ref;
  std::vector<int> offset_ref;
  offset_ref.push_back(0);
  for (int i = 0; i < n; ++i)
  {
    for (int j = 0; j < i; ++j)
      indices_ref.push_back(j);
    offset_ref.push_back(indices_ref.size());
  }

  BOOST_TEST(offset_host == offset_ref, tt::per_element());
  BOOST_TEST(indices_host == indices_ref, tt::per_element());
}<|MERGE_RESOLUTION|>--- conflicted
+++ resolved
@@ -70,17 +70,10 @@
 
   ArborX::exclusivePrefixSum(ExecutionSpace{}, offset);
   ArborX::reallocWithoutInitializing(indices, ArborX::lastElement(offset));
-<<<<<<< HEAD
   ArborX::Details::CrsGraphWrapperImpl::queryImpl(
-      ExecutionSpace{}, Test1{}, predicates,
-      ArborX::Details::CallbackDefaultSpatialPredicate{}, indices, offset,
-      permute, ArborX::Details::BufferStatus::PreallocationHard);
-=======
-  ArborX::Details::queryImpl(ExecutionSpace{}, Test1{}, predicates,
-                             ArborX::Details::DefaultCallback{}, indices,
-                             offset, permute,
-                             ArborX::Details::BufferStatus::PreallocationHard);
->>>>>>> 2b599722
+      ExecutionSpace{}, Test1{}, predicates, ArborX::Details::DefaultCallback{},
+      indices, offset, permute,
+      ArborX::Details::BufferStatus::PreallocationHard);
 
   auto indices_host =
       Kokkos::create_mirror_view_and_copy(Kokkos::HostSpace{}, indices);
